#!/usr/bin/env python3
# -*- coding: utf-8 -*-

import os
import sys
import subprocess
import datetime

if 'check_output' not in dir(subprocess):
	import subprocess32 as subprocess

extensions = [
    'sphinx.ext.autodoc',
    'rst.linker',
	'sphinx.ext.viewcode',
]

# General information about the project.
<<<<<<< HEAD
project = 'irc'
copyright = '2011-2016 Jason R. Coombs'
=======
>>>>>>> e690b031

root = os.path.join(os.path.dirname(__file__), '..')
setup_script = os.path.join(root, 'setup.py')
fields = ['--name', '--version', '--url', '--author']
dist_info_cmd = [sys.executable, setup_script] + fields
output_bytes = subprocess.check_output(dist_info_cmd, cwd=root)
project, version, url, author = output_bytes.decode('utf-8').strip().split('\n')

origin_date = datetime.date(2017,1,1)
today = datetime.date.today()

copyright = '{origin_date.year}-{today.year} {author}'.format(**locals())

# The full version, including alpha/beta/rc tags.
release = version

master_doc = 'index'

link_files = {
	'../CHANGES.rst': dict(
		using=dict(
			GH='https://github.com',
			project=project,
			url=url,
		),
		replace=[
			dict(
				pattern=r"(Issue )?#(?P<issue>\d+)",
				url='{url}/issues/{issue}',
			),
			dict(
				pattern=r"^(?m)((?P<scm_version>v?\d+(\.\d+){1,2}))\n[-=]+\n",
				with_scm="{text}\n{rev[timestamp]:%d %b %Y}\n",
			),
			dict(
				pattern=r"PEP[- ](?P<pep_number>\d+)",
				url='https://www.python.org/dev/peps/pep-{pep_number:0>4}/',
			),
		],
	),
}<|MERGE_RESOLUTION|>--- conflicted
+++ resolved
@@ -10,17 +10,12 @@
 	import subprocess32 as subprocess
 
 extensions = [
-    'sphinx.ext.autodoc',
-    'rst.linker',
+	'sphinx.ext.autodoc',
+	'rst.linker',
 	'sphinx.ext.viewcode',
 ]
 
 # General information about the project.
-<<<<<<< HEAD
-project = 'irc'
-copyright = '2011-2016 Jason R. Coombs'
-=======
->>>>>>> e690b031
 
 root = os.path.join(os.path.dirname(__file__), '..')
 setup_script = os.path.join(root, 'setup.py')
@@ -29,7 +24,7 @@
 output_bytes = subprocess.check_output(dist_info_cmd, cwd=root)
 project, version, url, author = output_bytes.decode('utf-8').strip().split('\n')
 
-origin_date = datetime.date(2017,1,1)
+origin_date = datetime.date(1999,1,1)
 today = datetime.date.today()
 
 copyright = '{origin_date.year}-{today.year} {author}'.format(**locals())
