#!/usr/bin/env python3
# -*- coding: utf-8 -*-

extensions = [
<<<<<<< HEAD
	'sphinx.ext.autodoc',
	'rst.linker',
	'sphinx.ext.viewcode',
]

# General information about the project.

root = os.path.join(os.path.dirname(__file__), '..')
setup_script = os.path.join(root, 'setup.py')
fields = ['--name', '--version', '--url', '--author']
dist_info_cmd = [sys.executable, setup_script] + fields
output_bytes = subprocess.check_output(dist_info_cmd, cwd=root)
project, version, url, author = output_bytes.decode('utf-8').strip().split('\n')

origin_date = datetime.date(1999,1,1)
today = datetime.date.today()

copyright = '{origin_date.year}-{today.year} {author}'.format(**locals())

# The full version, including alpha/beta/rc tags.
release = version

=======
    'sphinx.ext.autodoc',
    'jaraco.packaging.sphinx',
    'rst.linker',
]

>>>>>>> 23dae906
master_doc = 'index'

link_files = {
	'../CHANGES.rst': dict(
		using=dict(
			GH='https://github.com',
		),
		replace=[
			dict(
				pattern=r'(Issue )?#(?P<issue>\d+)',
				url='{package_url}/issues/{issue}',
			),
			dict(
				pattern=r'^(?m)((?P<scm_version>v?\d+(\.\d+){1,2}))\n[-=]+\n',
				with_scm='{text}\n{rev[timestamp]:%d %b %Y}\n',
			),
			dict(
				pattern=r'PEP[- ](?P<pep_number>\d+)',
				url='https://www.python.org/dev/peps/pep-{pep_number:0>4}/',
			),
		],
	),
}<|MERGE_RESOLUTION|>--- conflicted
+++ resolved
@@ -2,36 +2,12 @@
 # -*- coding: utf-8 -*-
 
 extensions = [
-<<<<<<< HEAD
-	'sphinx.ext.autodoc',
-	'rst.linker',
-	'sphinx.ext.viewcode',
-]
-
-# General information about the project.
-
-root = os.path.join(os.path.dirname(__file__), '..')
-setup_script = os.path.join(root, 'setup.py')
-fields = ['--name', '--version', '--url', '--author']
-dist_info_cmd = [sys.executable, setup_script] + fields
-output_bytes = subprocess.check_output(dist_info_cmd, cwd=root)
-project, version, url, author = output_bytes.decode('utf-8').strip().split('\n')
-
-origin_date = datetime.date(1999,1,1)
-today = datetime.date.today()
-
-copyright = '{origin_date.year}-{today.year} {author}'.format(**locals())
-
-# The full version, including alpha/beta/rc tags.
-release = version
-
-=======
     'sphinx.ext.autodoc',
+    'sphinx.ext.viewcode',
     'jaraco.packaging.sphinx',
     'rst.linker',
 ]
 
->>>>>>> 23dae906
 master_doc = 'index'
 
 link_files = {
