--- conflicted
+++ resolved
@@ -1,15 +1,10 @@
 sudo: false
 language: python
 python:
-<<<<<<< HEAD
  - 2.7
  - 3.3
  - 3.4
  - 3.5
-=======
-- 2.7
-- 3.5
->>>>>>> 47bbc7c1
 script:
 - pip install -U pytest
 - python setup.py test
