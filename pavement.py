--- conflicted
+++ resolved
@@ -24,8 +24,7 @@
         f.close()
     return data
 
-<<<<<<< HEAD
-setup_params = dict(
+setup(
         name="python-irclib",
         description="IRC (Internet Relay Chat) protocol client library for Python",
         long_description=read_long_description(),
@@ -45,28 +44,6 @@
                 "Programming Language :: Python :: 2.6",
                 "Programming Language :: Python :: 2.7",
         ],
-=======
-setup(
-	name="python-irclib",
-	description="IRC (Internet Relay Chat) protocol client library for Python",
-	long_description=read_long_description(),
-	version=get_version(),
-	py_modules=["irclib", "ircbot"],
-	author="Joel Rosdahl",
-	author_email="joel@rosdahl.net",
-	maintainer="Jason R. Coombs",
-	maintainer_email="jaraco@jaraco.com",
-	url="http://python-irclib.sourceforge.net",
-	classifiers = [
-		"Development Status :: 5 - Production/Stable",
-		"Intended Audience :: Developers",
-		"Programming Language :: Python :: 2.3",
-		"Programming Language :: Python :: 2.4",
-		"Programming Language :: Python :: 2.5",
-		"Programming Language :: Python :: 2.6",
-		"Programming Language :: Python :: 2.7",
-	],
->>>>>>> eb0a30dc
 )
 
 @task
@@ -80,11 +57,4 @@
 @task
 @needs('generate_setup', 'generate_specfile', 'minilib', 'distutils.command.sdist')
 def sdist():
-<<<<<<< HEAD
-    "Override sdist to make sure the setup.py gets generated"
-
-if __name__ == '__main__':
-    setup(**setup_params)
-=======
-	"Override sdist to make sure the setup.py gets generated"
->>>>>>> eb0a30dc
+    "Override sdist to make sure the setup.py gets generated"