#!/usr/bin/env python

# Project skeleton maintained at https://github.com/jaraco/skeleton

import io
import sys

import setuptools

install_requires=[
    'six',
    'jaraco.collections',
    'jaraco.text',
    'jaraco.itertools>=1.8',
    'jaraco.logging',
    'jaraco.functools>=1.5',
    'jaraco.stream',
    'pytz',
    'more_itertools',
    'tempora>=1.6',
]

with io.open('README.rst', encoding='utf-8') as readme:
    long_description = readme.read()

<<<<<<< HEAD
needs_pytest = {'pytest', 'test'}.intersection(sys.argv)
pytest_runner = ['pytest_runner'] if needs_pytest else []
needs_sphinx = {'release', 'build_sphinx', 'upload_docs'}.intersection(sys.argv)
sphinx = ['sphinx', 'rst.linker'] + install_requires if needs_sphinx else []
needs_wheel = {'release', 'bdist_wheel'}.intersection(sys.argv)
=======
needs_wheel = {'release', 'bdist_wheel', 'dists'}.intersection(sys.argv)
>>>>>>> 4d382b3d
wheel = ['wheel'] if needs_wheel else []

name = 'irc'
description = 'IRC (Internet Relay Chat) protocol library for Python'

setup_params = dict(
<<<<<<< HEAD
    name=name,
    use_scm_version=True,
    author="Joel Rosdahl",
    author_email="joel@rosdahl.net",
    maintainer="Jason R. Coombs",
    maintainer_email="jaraco@jaraco.com",
    description=description or name,
    long_description=long_description,
    url="https://github.com/jaraco/" + name,
    packages=setuptools.find_packages(),
    include_package_data=True,
    namespace_packages=name.split('.')[:-1],
    install_requires=install_requires,
    extras_require={
    },
    setup_requires=[
        'setuptools_scm>=1.9',
    ] + pytest_runner + sphinx + wheel,
    tests_require=[
        'pytest>=2.8',
        'backports.unittest_mock',
    ],
    classifiers=[
        "Development Status :: 5 - Production/Stable",
        "Intended Audience :: Developers",
        "License :: OSI Approved :: MIT License",
        "Programming Language :: Python :: 2.7",
        "Programming Language :: Python :: 3.3",
        "Programming Language :: Python :: 3.4",
        "Programming Language :: Python :: 3.5",
    ],
    entry_points={
    },
=======
	name=name,
	use_scm_version=True,
	author="Jason R. Coombs",
	author_email="jaraco@jaraco.com",
	description=description or name,
	long_description=long_description,
	url="https://github.com/jaraco/" + name,
	packages=setuptools.find_packages(),
	include_package_data=True,
	namespace_packages=name.split('.')[:-1],
	install_requires=[
	],
	extras_require={
	},
	setup_requires=[
		'setuptools_scm>=1.9',
	] + wheel,
	classifiers=[
		"Development Status :: 5 - Production/Stable",
		"Intended Audience :: Developers",
		"License :: OSI Approved :: MIT License",
		"Programming Language :: Python :: 2.7",
		"Programming Language :: Python :: 3",
	],
	entry_points={
	},
>>>>>>> 4d382b3d
)
if __name__ == '__main__':
    setuptools.setup(**setup_params)<|MERGE_RESOLUTION|>--- conflicted
+++ resolved
@@ -23,22 +23,13 @@
 with io.open('README.rst', encoding='utf-8') as readme:
     long_description = readme.read()
 
-<<<<<<< HEAD
-needs_pytest = {'pytest', 'test'}.intersection(sys.argv)
-pytest_runner = ['pytest_runner'] if needs_pytest else []
-needs_sphinx = {'release', 'build_sphinx', 'upload_docs'}.intersection(sys.argv)
-sphinx = ['sphinx', 'rst.linker'] + install_requires if needs_sphinx else []
-needs_wheel = {'release', 'bdist_wheel'}.intersection(sys.argv)
-=======
 needs_wheel = {'release', 'bdist_wheel', 'dists'}.intersection(sys.argv)
->>>>>>> 4d382b3d
 wheel = ['wheel'] if needs_wheel else []
 
 name = 'irc'
 description = 'IRC (Internet Relay Chat) protocol library for Python'
 
 setup_params = dict(
-<<<<<<< HEAD
     name=name,
     use_scm_version=True,
     author="Joel Rosdahl",
@@ -56,11 +47,7 @@
     },
     setup_requires=[
         'setuptools_scm>=1.9',
-    ] + pytest_runner + sphinx + wheel,
-    tests_require=[
-        'pytest>=2.8',
-        'backports.unittest_mock',
-    ],
+    ] + wheel,
     classifiers=[
         "Development Status :: 5 - Production/Stable",
         "Intended Audience :: Developers",
@@ -72,34 +59,6 @@
     ],
     entry_points={
     },
-=======
-	name=name,
-	use_scm_version=True,
-	author="Jason R. Coombs",
-	author_email="jaraco@jaraco.com",
-	description=description or name,
-	long_description=long_description,
-	url="https://github.com/jaraco/" + name,
-	packages=setuptools.find_packages(),
-	include_package_data=True,
-	namespace_packages=name.split('.')[:-1],
-	install_requires=[
-	],
-	extras_require={
-	},
-	setup_requires=[
-		'setuptools_scm>=1.9',
-	] + wheel,
-	classifiers=[
-		"Development Status :: 5 - Production/Stable",
-		"Intended Audience :: Developers",
-		"License :: OSI Approved :: MIT License",
-		"Programming Language :: Python :: 2.7",
-		"Programming Language :: Python :: 3",
-	],
-	entry_points={
-	},
->>>>>>> 4d382b3d
 )
 if __name__ == '__main__':
     setuptools.setup(**setup_params)